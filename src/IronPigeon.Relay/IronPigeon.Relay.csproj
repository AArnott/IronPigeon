--- conflicted
+++ resolved
@@ -232,12 +232,9 @@
   </ItemGroup>
   <ItemGroup>
     <Content Include="Views\AddressBook\Index.cshtml" />
-<<<<<<< HEAD
     <None Include="Properties\PublishProfiles\IronPigeon - FTP.pubxml" />
     <None Include="Properties\PublishProfiles\IronPigeon - Web Deploy.pubxml" />
-=======
     <Content Include="Views\Home\Index.cshtml" />
->>>>>>> b0f2dca8
   </ItemGroup>
   <ItemGroup>
     <Content Include="Views\WindowsPushNotificationClient\Index.cshtml" />
